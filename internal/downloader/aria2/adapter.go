package aria2dl

import (
	"bytes"
	"context"
	"encoding/json"
	"fmt"
	"io"
	"log/slog"
	"net/http"
	neturl "net/url"
	"os"
	"path"
	"path/filepath"
	"strconv"
	"strings"
	"sync"
	"time"

	"github.com/tinoosan/torrus/internal/aria2" // your Client
	"github.com/tinoosan/torrus/internal/data"
	"github.com/tinoosan/torrus/internal/downloader" // the Downloader interface
)

// Adapter implements the Downloader interface using an aria2 JSON-RPC client.
// It translates Torrus download operations into aria2 RPC calls.
type Adapter struct {
	cl  *aria2.Client
	rep downloader.Reporter

	mu         sync.RWMutex
	gidToID    map[string]int
	activeGIDs map[string]struct{}
	lastProg   map[string]downloader.Progress
	pollMS     int
	log        *slog.Logger
}

// NewAdapter creates a new Adapter using the provided aria2 client and reporter.
func NewAdapter(cl *aria2.Client, rep downloader.Reporter) *Adapter {
	poll := 1000
	if v := os.Getenv("ARIA2_POLL_MS"); v != "" {
		if n, err := strconv.Atoi(v); err == nil && n > 0 {
			poll = n
		}
	}
	return &Adapter{cl: cl, rep: rep, gidToID: make(map[string]int), activeGIDs: make(map[string]struct{}), lastProg: make(map[string]downloader.Progress), pollMS: poll, log: slog.Default()}
}

var _ downloader.Downloader = (*Adapter)(nil)
var _ downloader.EventSource = (*Adapter)(nil)

// --- JSON-RPC wire types ---

type rpcReq struct {
	Jsonrpc string        `json:"jsonrpc"`
	Method  string        `json:"method"`
	ID      string        `json:"id"`
	Params  []interface{} `json:"params,omitempty"`
}

type rpcResp struct {
	Jsonrpc string          `json:"jsonrpc"`
	ID      string          `json:"id"`
	Result  json.RawMessage `json:"result,omitempty"`
	Error   *rpcError       `json:"error,omitempty"`
}

type rpcError struct {
	Code    int    `json:"code"`
	Message string `json:"message"`
}

// statusResp is a partial view of aria2.tellStatus response.
// Numeric values are returned as decimal strings by aria2.
type statusResp struct {
	TotalLength     string `json:"totalLength"`
	CompletedLength string `json:"completedLength"`
	DownloadSpeed   string `json:"downloadSpeed"`
}

// nameStatus is a partial tellStatus response focused on metadata useful to
// derive a human-friendly name.
type nameStatus struct {
	FollowedBy []string `json:"followedBy"`
	Bittorrent struct {
		Info struct {
			Name string `json:"name"`
		} `json:"info"`
	} `json:"bittorrent"`
	Files []struct {
		Path string `json:"path"`
	} `json:"files"`
}

// fileStatus is a partial tellStatus response for files[] entries.
type fileStatus struct {
	Path            string `json:"path"`
	Length          string `json:"length"`
	CompletedLength string `json:"completedLength"`
}

func (a *Adapter) call(ctx context.Context, method string, params []interface{}) (json.RawMessage, error) {
	body, _ := json.Marshal(rpcReq{
		Jsonrpc: "2.0",
		Method:  method,
		ID:      "torrus",
		Params:  params,
	})

	req, err := http.NewRequestWithContext(ctx, http.MethodPost, a.cl.BaseURL().String(), bytes.NewReader(body))
	if err != nil {
		return nil, err
	}
	req.Header.Set("Content-Type", "application/json")

	resp, err := a.cl.HTTP().Do(req)
	if err != nil {
		return nil, err
	}
	defer func() {
		_ = resp.Body.Close()
	}()

	if resp.StatusCode < 200 || resp.StatusCode >= 300 {
		b, _ := io.ReadAll(resp.Body)
		return nil, fmt.Errorf("aria2 http %d: %s", resp.StatusCode, string(b))
	}

	b, _ := io.ReadAll(resp.Body)

	var rr rpcResp
	err = json.Unmarshal(b, &rr)
	if err != nil {
		return nil, fmt.Errorf("aria2 rpc decode: %w (%s)", err, string(b))
	}
	if rr.Error != nil {
		return nil, fmt.Errorf("aria2 rpc error %d: %s", rr.Error.Code, rr.Error.Message)
	}
	return rr.Result, nil
}

// helper: token parameter if secret set (aria2 expects "token:<secret>" as first param)
func (a *Adapter) tokenParam() []interface{} {
	if s := a.cl.Secret(); s != "" {
		return []interface{}{"token:" + s}
	}
	return nil
}

// Start: aria2.addUri([token?, [uris], options])
func (a *Adapter) Start(ctx context.Context, dl *data.Download) (string, error) {
	params := make([]interface{}, 0, 3)
	if tok := a.tokenParam(); tok != nil {
		params = append(params, tok...)
	}
	params = append(params, []string{dl.Source})
	opts := map[string]string{}
	if dl.TargetPath != "" {
		opts["dir"] = dl.TargetPath
	}
	params = append(params, opts)

	res, err := a.call(ctx, "aria2.addUri", params)
	if err != nil {
		if isAria2ConflictError(err) {
			return "", data.ErrConflict
		}
		return "", err
	}
	// metadata gid (for magnets) or real gid
	var gid string
	if err := json.Unmarshal(res, &gid); err != nil {
		return "", fmt.Errorf("parse addUri result: %w", err)
	}

	// Immediately ask for followedBy/bittorrent/files
	ns, _ := a.tellNameStatus(ctx, gid)
	// If followedBy exists, swap to real gid
	if ns != nil && len(ns.FollowedBy) > 0 && ns.FollowedBy[0] != "" {
		gid = ns.FollowedBy[0]
	}

	// Track the gid we decided on and emit Start
	a.mu.Lock()
	a.gidToID[gid] = dl.ID
	a.activeGIDs[gid] = struct{}{}
	a.mu.Unlock()
	if a.rep != nil {
		a.rep.Report(downloader.Event{ID: dl.ID, GID: gid, Type: downloader.EventStart})
	}

	// Resolve meta (name, files) using ns + getFiles
	var meta downloader.Meta
	name := a.deriveName(ns, dl.Source)
	if name != "" {
		meta.Name = &name
	}
	if files := a.getFiles(ctx, gid); files != nil {
		meta.Files = &files
	}
	if meta.Name != nil || meta.Files != nil {
		a.rep.Report(downloader.Event{ID: dl.ID, GID: gid, Type: downloader.EventMeta, Meta: &meta})
	}
	return gid, nil
}

// Pause: aria2.pause([token?, gid])
func (a *Adapter) Pause(ctx context.Context, dl *data.Download) error {
	params := append(a.tokenParam(), dl.GID)
	_, err := a.call(ctx, "aria2.pause", params)
	if err == nil && a.rep != nil {
		a.rep.Report(downloader.Event{ID: dl.ID, GID: dl.GID, Type: downloader.EventPaused})
	}
	return err
}

// Resume: aria2.unpause([token?, gid])
func (a *Adapter) Resume(ctx context.Context, dl *data.Download) error {
	params := append(a.tokenParam(), dl.GID)
	_, err := a.call(ctx, "aria2.unpause", params)
	if err != nil {
		if isAria2ConflictError(err) {
			return data.ErrConflict
		}
		return err
	}
	// After unpause, check followedBy/bittorrent/files
	ns, _ := a.tellNameStatus(ctx, dl.GID)
	gid := dl.GID
	if ns != nil && len(ns.FollowedBy) > 0 && ns.FollowedBy[0] != "" {
		real := ns.FollowedBy[0]
		// swap adapter maps
		a.mu.Lock()
		delete(a.gidToID, gid)
		delete(a.activeGIDs, gid)
		id := dl.ID
		a.gidToID[real] = id
		a.activeGIDs[real] = struct{}{}
		// propagate last progress under new gid if present
		if lp, ok := a.lastProg[gid]; ok {
			a.lastProg[real] = lp
			delete(a.lastProg, gid)
		}
		a.mu.Unlock()
		// notify repo to update gid
		if a.rep != nil {
			a.rep.Report(downloader.Event{ID: dl.ID, GID: gid, Type: downloader.EventGIDUpdate, NewGID: real})
		}
		gid = real
	}
	// Emit Meta (name, files)
	var meta downloader.Meta
	name := a.deriveName(ns, dl.Source)
	if name != "" {
		meta.Name = &name
	}
	if files := a.getFiles(ctx, gid); files != nil {
		meta.Files = &files
	}
	if meta.Name != nil || meta.Files != nil {
		a.rep.Report(downloader.Event{ID: dl.ID, GID: gid, Type: downloader.EventMeta, Meta: &meta})
	}
	return nil
}

// changeOption: aria2.changeOption([token?, gid, options])
// changeOption removed: aria2 defaults are used and no generic policy applied

// isAria2ConflictError attempts to detect a file-collision error from aria2.
// aria2 typically returns RPC errors whose message contains phrases like
// "File already exists" or "File exists" when writing the target fails.
func isAria2ConflictError(err error) bool {
	if err == nil {
		return false
	}
	msg := strings.ToLower(err.Error())
	return strings.Contains(msg, "file already exists") || strings.Contains(msg, "file exists")
<<<<<<< HEAD
}

// isAria2GIDNotFoundError detects when aria2 reports a missing GID.
// Typical RPC errors include messages like "GID not found" when the transfer
// has already completed or aria2 has restarted.
func isAria2GIDNotFoundError(err error) bool {
	if err == nil {
		return false
	}
	msg := strings.ToLower(err.Error())
	return strings.Contains(msg, "gid not found")
=======
>>>>>>> a574e8d7
}

// Cancel: aria2.remove([token?, gid])
func (a *Adapter) Cancel(ctx context.Context, dl *data.Download) error {
	params := append(a.tokenParam(), dl.GID)
	_, err := a.call(ctx, "aria2.remove", params)
	if err != nil {
		if isAria2GIDNotFoundError(err) {
			a.mu.Lock()
			delete(a.gidToID, dl.GID)
			delete(a.activeGIDs, dl.GID)
			delete(a.lastProg, dl.GID)
			a.mu.Unlock()
			return downloader.ErrNotFound
		}
		return err
	}
	if a.rep != nil {
		a.rep.Report(downloader.Event{ID: dl.ID, GID: dl.GID, Type: downloader.EventCancelled})
	}
	a.mu.Lock()
	delete(a.gidToID, dl.GID)
	delete(a.activeGIDs, dl.GID)
	delete(a.lastProg, dl.GID)
	a.mu.Unlock()
	return nil
}

// Purge removes on-disk files and any aria2 result for the download. It first
// attempts to cancel the transfer, then deletes all known payload and control
// files. All steps are best-effort and idempotent.
func (a *Adapter) Purge(ctx context.Context, dl *data.Download) error {
	if dl.GID != "" {
		// Best-effort cancel; ignore "not found" errors.
		_ = a.Cancel(ctx, dl)

		// Remove download result to clean aria2 session.
		_, _ = a.call(ctx, "aria2.removeDownloadResult", append(a.tokenParam(), dl.GID))
	}

	// Gather file paths from aria2 when possible.
	files := a.getFiles(ctx, dl.GID)
	if len(files) == 0 && len(dl.Files) > 0 {
		files = dl.Files
	}

	for _, f := range files {
		p := f.Path
		if !filepath.IsAbs(p) && dl.TargetPath != "" {
			p = filepath.Join(dl.TargetPath, p)
		}
		_ = os.Remove(p)
		_ = os.Remove(p + ".aria2")
	}

	return nil
}

// EmitComplete can be used by callers to signal that a download finished
// successfully. Typically this would be triggered by an aria2 notification.
func (a *Adapter) emitComplete(id int, gid string) {
	if a.rep != nil {
		a.rep.Report(downloader.Event{ID: id, GID: gid, Type: downloader.EventComplete})
	}
}

// EmitFailed signals that a download has failed.
func (a *Adapter) emitFailed(id int, gid string) {
	if a.rep != nil {
		a.rep.Report(downloader.Event{ID: id, GID: gid, Type: downloader.EventFailed})
	}
}

// EmitProgress publishes a progress update for the given download. Callers are
// responsible for providing whatever metrics they have available.
func (a *Adapter) emitProgress(id int, gid string, p downloader.Progress) {
	if a.rep != nil {
		a.rep.Report(downloader.Event{ID: id, GID: gid, Type: downloader.EventProgress, Progress: &p})
	}
}

// Run subscribes to aria2 notifications and emits corresponding downloader events.
func (a *Adapter) Run(ctx context.Context) {
	ch, err := a.cl.Notifications(ctx)
	if err != nil {
		return
	}
	// Start poller goroutine for continuous progress updates
	go a.pollLoop(ctx)
	for {
		select {
		case <-ctx.Done():
			return
		case n, ok := <-ch:
			if !ok {
				return
			}
			a.handleNotification(ctx, n)
		}
	}
}

func (a *Adapter) handleNotification(ctx context.Context, n aria2.Notification) {
	for _, p := range n.Params {
		a.mu.RLock()
		id, ok := a.gidToID[p.GID]
		a.mu.RUnlock()
		if !ok {
			continue
		}
		switch n.Method {
		case "aria2.onDownloadComplete":
			// Before treating as terminal, check if this was a metadata task
			// that spawned a real GID via followedBy. If so, swap tracking
			// to the real GID and emit update/meta instead of completing.
			if ns, err := a.tellNameStatus(ctx, p.GID); err == nil && ns != nil && len(ns.FollowedBy) > 0 && ns.FollowedBy[0] != "" {
				real := ns.FollowedBy[0]
				a.mu.Lock()
				// carry over tracking to real gid
				delete(a.gidToID, p.GID)
				delete(a.activeGIDs, p.GID)
				idCopy := id
				a.gidToID[real] = idCopy
				a.activeGIDs[real] = struct{}{}
				if lp, ok := a.lastProg[p.GID]; ok {
					a.lastProg[real] = lp
					delete(a.lastProg, p.GID)
				}
				a.mu.Unlock()
				if a.rep != nil {
					a.rep.Report(downloader.Event{ID: id, GID: p.GID, Type: downloader.EventGIDUpdate, NewGID: real})
				}
				// Emit meta (name from ns or files) for the real gid
				var meta downloader.Meta
				if name := a.deriveName(ns, ""); name != "" { // source not known here
					meta.Name = &name
				}
				if files := a.getFiles(ctx, real); files != nil {
					meta.Files = &files
				}
				if meta.Name != nil || meta.Files != nil {
					a.rep.Report(downloader.Event{ID: id, GID: real, Type: downloader.EventMeta, Meta: &meta})
				}
				// Do not emit Complete for metadata gid
				continue
			}
			a.emitComplete(id, p.GID)
			a.mu.Lock()
			delete(a.gidToID, p.GID)
			delete(a.activeGIDs, p.GID)
			delete(a.lastProg, p.GID)
			a.mu.Unlock()
		case "aria2.onDownloadError":
			a.emitFailed(id, p.GID)
			a.mu.Lock()
			delete(a.gidToID, p.GID)
			delete(a.activeGIDs, p.GID)
			delete(a.lastProg, p.GID)
			a.mu.Unlock()
		case "aria2.onDownloadStart":
			if prog, err := a.tellStatus(ctx, p.GID); err == nil && prog != nil {
				a.emitProgress(id, p.GID, *prog)
			}
		case "aria2.onDownloadPause":
			if a.rep != nil {
				a.rep.Report(downloader.Event{ID: id, GID: p.GID, Type: downloader.EventPaused})
			}
			if prog, err := a.tellStatus(ctx, p.GID); err == nil && prog != nil {
				a.emitProgress(id, p.GID, *prog)
			}
		case "aria2.onDownloadStop":
			if a.rep != nil {
				a.rep.Report(downloader.Event{ID: id, GID: p.GID, Type: downloader.EventCancelled})
			}
			a.mu.Lock()
			delete(a.gidToID, p.GID)
			delete(a.activeGIDs, p.GID)
			delete(a.lastProg, p.GID)
			a.mu.Unlock()
		}
	}
}

// tellStatus queries aria2 for the current status of the given GID and maps it
// to a downloader.Progress struct.
func (a *Adapter) tellStatus(ctx context.Context, gid string) (*downloader.Progress, error) {
	params := make([]interface{}, 0, 3)
	if tok := a.tokenParam(); tok != nil {
		params = append(params, tok...)
	}
	params = append(params, gid)
	params = append(params, []string{"totalLength", "completedLength", "downloadSpeed"})

	res, err := a.call(ctx, "aria2.tellStatus", params)
	if err != nil {
		return nil, err
	}
	var sr statusResp
	if err := json.Unmarshal(res, &sr); err != nil {
		return nil, fmt.Errorf("parse tellStatus: %w", err)
	}
	parse := func(s string) int64 {
		if s == "" {
			return 0
		}
		v, err := strconv.ParseInt(s, 10, 64)
		if err != nil {
			return 0
		}
		return v
	}
	p := &downloader.Progress{Completed: parse(sr.CompletedLength), Total: parse(sr.TotalLength), Speed: parse(sr.DownloadSpeed)}
	return p, nil
}

// fetchName was replaced by deriveName + tellNameStatus; removed to satisfy lint.

// getFiles queries aria2.getFiles and maps to []data.DownloadFile.
func (a *Adapter) getFiles(ctx context.Context, gid string) []data.DownloadFile {
	params := make([]interface{}, 0, 2)
	if tok := a.tokenParam(); tok != nil {
		params = append(params, tok...)
	}
	params = append(params, gid)

	res, err := a.call(ctx, "aria2.getFiles", params)
	if err != nil {
		return nil
	}
	var files []fileStatus
	if json.Unmarshal(res, &files) != nil || len(files) == 0 {
		return nil
	}
	// Helper to parse decimal strings
	parse := func(s string) int64 {
		if s == "" {
			return 0
		}
		v, err := strconv.ParseInt(s, 10, 64)
		if err != nil {
			return 0
		}
		return v
	}
	out := make([]data.DownloadFile, 0, len(files))
	for _, f := range files {
		base := filepath.Base(f.Path)
		if base == "." || base == "" {
			continue
		}
		out = append(out, data.DownloadFile{Path: base, Length: parse(f.Length), Completed: parse(f.CompletedLength)})
	}
	return out
}

// tellNameStatus fetches a minimal nameStatus for a gid.
func (a *Adapter) tellNameStatus(ctx context.Context, gid string) (*nameStatus, error) {
	if a.cl == nil {
		return nil, fmt.Errorf("aria2 client not initialized")
	}
	params := make([]interface{}, 0, 3)
	if tok := a.tokenParam(); tok != nil {
		params = append(params, tok...)
	}
	params = append(params, gid)
	params = append(params, []string{"followedBy", "bittorrent", "files"})
	res, err := a.call(ctx, "aria2.tellStatus", params)
	if err != nil {
		return nil, err
	}
	var ns nameStatus
	if err := json.Unmarshal(res, &ns); err != nil {
		return nil, err
	}
	return &ns, nil
}

// deriveName returns a best-effort name using tellStatus response and fallbacks.
func (a *Adapter) deriveName(ns *nameStatus, source string) string {
	if ns != nil {
		if ns.Bittorrent.Info.Name != "" {
			return ns.Bittorrent.Info.Name
		}
		if len(ns.Files) > 0 && ns.Files[0].Path != "" {
			return filepath.Base(ns.Files[0].Path)
		}
	}
	// fallbacks based on source
	if source == "" {
		return ""
	}
	if strings.HasPrefix(source, "magnet:") {
		if u, err := neturl.Parse(source); err == nil {
			if dn := u.Query().Get("dn"); dn != "" {
				return dn
			}
		}
		return ""
	}
	if u, err := neturl.Parse(source); err == nil {
		if u.Path != "" {
			return path.Base(u.Path)
		}
	}
	return ""
}

// pollLoop periodically polls aria2 for status of all active GIDs and emits
// progress events when values change. It stops when the context is done.
func (a *Adapter) pollLoop(ctx context.Context) {
	ticker := time.NewTicker(time.Duration(a.pollMS) * time.Millisecond)
	defer ticker.Stop()
	for {
		select {
		case <-ctx.Done():
			return
		case <-ticker.C:
			// snapshot active gids
			a.mu.RLock()
			gids := make([]string, 0, len(a.activeGIDs))
			for gid := range a.activeGIDs {
				gids = append(gids, gid)
			}
			a.mu.RUnlock()
			for _, gid := range gids {
				a.mu.RLock()
				id, ok := a.gidToID[gid]
				last := a.lastProg[gid]
				a.mu.RUnlock()
				if !ok {
					continue
				}
				prog, err := a.tellStatus(ctx, gid)
				if err != nil {
					if a.log != nil {
						a.log.Warn("aria2 tellStatus error", "gid", gid, "err", err)
					}
					continue
				}
				if last.Completed == prog.Completed && last.Speed == prog.Speed {
					continue
				}
				a.emitProgress(id, gid, *prog)
				a.mu.Lock()
				a.lastProg[gid] = *prog
				a.mu.Unlock()
			}
		}
	}
}<|MERGE_RESOLUTION|>--- conflicted
+++ resolved
@@ -276,7 +276,6 @@
 	}
 	msg := strings.ToLower(err.Error())
 	return strings.Contains(msg, "file already exists") || strings.Contains(msg, "file exists")
-<<<<<<< HEAD
 }
 
 // isAria2GIDNotFoundError detects when aria2 reports a missing GID.
@@ -288,8 +287,7 @@
 	}
 	msg := strings.ToLower(err.Error())
 	return strings.Contains(msg, "gid not found")
-=======
->>>>>>> a574e8d7
+
 }
 
 // Cancel: aria2.remove([token?, gid])
