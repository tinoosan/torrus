package aria2dl

import (
	"bytes"
	"context"
	"encoding/json"
	"errors"
	"io"
	"net/http"
<<<<<<< HEAD
=======
	"os"
	"path/filepath"
>>>>>>> a574e8d7
	"testing"

	"github.com/tinoosan/torrus/internal/aria2"
	"github.com/tinoosan/torrus/internal/data"
	"github.com/tinoosan/torrus/internal/downloader"
)

type roundTripFunc func(*http.Request) (*http.Response, error)

func (f roundTripFunc) RoundTrip(r *http.Request) (*http.Response, error) { return f(r) }

func newTestAdapter(t *testing.T, secret string, rt http.RoundTripper) *Adapter {
	t.Helper()
	t.Setenv("ARIA2_RPC_URL", "http://example.com/jsonrpc")
	t.Setenv("ARIA2_SECRET", secret)
	c, err := aria2.NewClientFromEnv()
	if err != nil {
		t.Fatalf("new client: %v", err)
	}
	c.HTTP().Transport = rt
	events := make(chan downloader.Event, 1)
	rep := downloader.NewChanReporter(events)
	return NewAdapter(c, rep)
}

func newTestAdapterWithEvents(t *testing.T, secret string, rt http.RoundTripper) (*Adapter, chan downloader.Event) {
	t.Helper()
	t.Setenv("ARIA2_RPC_URL", "http://example.com/jsonrpc")
	t.Setenv("ARIA2_SECRET", secret)
	c, err := aria2.NewClientFromEnv()
	if err != nil {
		t.Fatalf("new client: %v", err)
	}
	c.HTTP().Transport = rt
	events := make(chan downloader.Event, 4)
	rep := downloader.NewChanReporter(events)
	return NewAdapter(c, rep), events
}

func TestAdapterStart(t *testing.T) {
	t.Run("success", func(t *testing.T) {
		dl := &data.Download{ID: 1, Source: "http://example.com/files/movie.mkv", TargetPath: "/tmp"}
		call := 0
		rt := roundTripFunc(func(r *http.Request) (*http.Response, error) {
			call++
			b, _ := io.ReadAll(r.Body)
			var req rpcReq
			if err := json.Unmarshal(b, &req); err != nil {
				t.Fatalf("decode request: %v", err)
			}
			switch call {
			case 1:
				if req.Method != "aria2.addUri" {
					t.Fatalf("method = %s", req.Method)
				}
				resp := rpcResp{Jsonrpc: "2.0", ID: "torrus", Result: json.RawMessage(`"gid123"`)}
				rb, _ := json.Marshal(resp)
				return &http.Response{StatusCode: 200, Body: io.NopCloser(bytes.NewReader(rb)), Header: make(http.Header)}, nil
			case 2:
				if req.Method != "aria2.tellStatus" {
					t.Fatalf("expected tellStatus, got %s", req.Method)
				}
				// Return files path to extract name
				result := map[string]any{
					"files": []map[string]any{{"path": "/downloads/movie.mkv"}},
				}
				rb, _ := json.Marshal(rpcResp{Jsonrpc: "2.0", ID: "torrus", Result: must(json.Marshal(result))})
				return &http.Response{StatusCode: 200, Body: io.NopCloser(bytes.NewReader(rb)), Header: make(http.Header)}, nil
			case 3:
				if req.Method != "aria2.getFiles" {
					t.Fatalf("expected getFiles, got %s", req.Method)
				}
				// Return one file entry
				result := []map[string]any{{"path": "/downloads/movie.mkv", "length": "1000", "completedLength": "100"}}
				rb, _ := json.Marshal(rpcResp{Jsonrpc: "2.0", ID: "torrus", Result: must(json.Marshal(result))})
				return &http.Response{StatusCode: 200, Body: io.NopCloser(bytes.NewReader(rb)), Header: make(http.Header)}, nil
			default:
				t.Fatalf("unexpected extra call %d", call)
				return nil, nil
			}
		})
		a, events := newTestAdapterWithEvents(t, "secret", rt)
		gid, err := a.Start(context.Background(), dl)
		if err != nil {
			t.Fatalf("Start error: %v", err)
		}
		if gid != "gid123" {
			t.Fatalf("gid = %s", gid)
		}
		// Expect Start then Meta
		ev1 := <-events
		if ev1.Type != downloader.EventStart {
			t.Fatalf("first event = %v", ev1.Type)
		}
		ev2 := <-events
		if ev2.Type != downloader.EventMeta || ev2.Meta == nil || ev2.Meta.Name == nil || *ev2.Meta.Name != "movie.mkv" {
			t.Fatalf("unexpected meta event: %#v", ev2)
		}
	})

	t.Run("rpc error", func(t *testing.T) {
		dl := &data.Download{Source: "http://foo/bar"}
		rt := roundTripFunc(func(r *http.Request) (*http.Response, error) {
			b, _ := io.ReadAll(r.Body)
			var req rpcReq
			err := json.Unmarshal(b, &req)
			if err != nil {
				t.Fatalf("decode request: %v", err)
			}
			if req.Method != "aria2.addUri" {
				t.Fatalf("method = %s", req.Method)
			}
			if req.ID != "torrus" {
				t.Fatalf("id = %s", req.ID)
			}
			if len(req.Params) != 2 {
				t.Fatalf("params len = %d", len(req.Params))
			}
			if _, ok := req.Params[0].([]interface{}); !ok {
				t.Fatalf("expected uris slice, got %#v", req.Params[0])
			}
			resp := rpcResp{Jsonrpc: "2.0", ID: "torrus", Error: &rpcError{Code: 1, Message: "boom"}}
			rb, _ := json.Marshal(resp)
			return &http.Response{StatusCode: 200, Body: io.NopCloser(bytes.NewReader(rb)), Header: make(http.Header)}, nil
		})
		a := newTestAdapter(t, "", rt)
		gid, err := a.Start(context.Background(), dl)
		if err == nil {
			t.Fatalf("expected error")
		}
		if gid != "" {
			t.Fatalf("gid = %s", gid)
		}
	})
}

func must[T any](v T, err error) T {
	if err != nil {
		panic(err)
	}
	return v
}

func TestAdapterResumeEmitsMeta(t *testing.T) {
	dl := &data.Download{ID: 1, Source: "magnet:?xt=urn:btih:abc&dn=Cool.Name.2024", GID: "gid-9"}
	call := 0
	rt := roundTripFunc(func(r *http.Request) (*http.Response, error) {
		call++
		b, _ := io.ReadAll(r.Body)
		var req rpcReq
		if err := json.Unmarshal(b, &req); err != nil {
			t.Fatalf("decode: %v", err)
		}
		switch call {
		case 1:
			if req.Method != "aria2.unpause" {
				t.Fatalf("method = %s", req.Method)
			}
			rb, _ := json.Marshal(rpcResp{Jsonrpc: "2.0", ID: "torrus", Result: json.RawMessage(`"ok"`)})
			return &http.Response{StatusCode: 200, Body: io.NopCloser(bytes.NewReader(rb)), Header: make(http.Header)}, nil
		case 2:
			if req.Method != "aria2.tellStatus" {
				t.Fatalf("expected tellStatus, got %s", req.Method)
			}
			// No metadata; adapter should fallback to magnet dn
			result := map[string]any{}
			rb, _ := json.Marshal(rpcResp{Jsonrpc: "2.0", ID: "torrus", Result: must(json.Marshal(result))})
			return &http.Response{StatusCode: 200, Body: io.NopCloser(bytes.NewReader(rb)), Header: make(http.Header)}, nil
		case 3:
			if req.Method != "aria2.getFiles" {
				t.Fatalf("expected getFiles, got %s", req.Method)
			}
			// No files known yet
			result := []map[string]any{}
			rb, _ := json.Marshal(rpcResp{Jsonrpc: "2.0", ID: "torrus", Result: must(json.Marshal(result))})
			return &http.Response{StatusCode: 200, Body: io.NopCloser(bytes.NewReader(rb)), Header: make(http.Header)}, nil
		default:
			t.Fatalf("unexpected extra call %d", call)
			return nil, nil
		}
	})
	a, events := newTestAdapterWithEvents(t, "secret", rt)
	if err := a.Resume(context.Background(), dl); err != nil {
		t.Fatalf("resume: %v", err)
	}
	// Expect Meta with fallback name
	ev := <-events
	if ev.Type == downloader.EventStart {
		ev = <-events
	}
	if ev.Type != downloader.EventMeta || ev.Meta == nil || ev.Meta.Name == nil || *ev.Meta.Name != "Cool.Name.2024" {
		t.Fatalf("unexpected event: %#v", ev)
	}
}

func TestAdapterPurgeDeletesFiles(t *testing.T) {
	tmpDir := t.TempDir()
	file := filepath.Join(tmpDir, "a.mkv")
	if err := os.WriteFile(file, []byte("x"), 0o644); err != nil {
		t.Fatalf("write file: %v", err)
	}
	if err := os.WriteFile(file+".aria2", []byte("x"), 0o644); err != nil {
		t.Fatalf("write control: %v", err)
	}
	dl := &data.Download{ID: 1, GID: "gid1", TargetPath: tmpDir}
	call := 0
	rt := roundTripFunc(func(r *http.Request) (*http.Response, error) {
		call++
		b, _ := io.ReadAll(r.Body)
		var req rpcReq
		_ = json.Unmarshal(b, &req)
		switch call {
		case 1:
			if req.Method != "aria2.remove" {
				t.Fatalf("expected remove got %s", req.Method)
			}
			rb, _ := json.Marshal(rpcResp{Jsonrpc: "2.0", ID: "torrus", Result: json.RawMessage(`"ok"`)})
			return &http.Response{StatusCode: 200, Body: io.NopCloser(bytes.NewReader(rb)), Header: make(http.Header)}, nil
		case 2:
			if req.Method != "aria2.removeDownloadResult" {
				t.Fatalf("expected removeDownloadResult got %s", req.Method)
			}
			rb, _ := json.Marshal(rpcResp{Jsonrpc: "2.0", ID: "torrus", Result: json.RawMessage(`"ok"`)})
			return &http.Response{StatusCode: 200, Body: io.NopCloser(bytes.NewReader(rb)), Header: make(http.Header)}, nil
		case 3:
			if req.Method != "aria2.getFiles" {
				t.Fatalf("expected getFiles got %s", req.Method)
			}
			result := []map[string]any{{"path": file, "length": "1", "completedLength": "1"}}
			rb, _ := json.Marshal(rpcResp{Jsonrpc: "2.0", ID: "torrus", Result: must(json.Marshal(result))})
			return &http.Response{StatusCode: 200, Body: io.NopCloser(bytes.NewReader(rb)), Header: make(http.Header)}, nil
		default:
			t.Fatalf("unexpected call %d", call)
			return nil, nil
		}
	})
	a := newTestAdapter(t, "", rt)
	if err := a.Purge(context.Background(), dl); err != nil {
		t.Fatalf("Purge: %v", err)
	}
	if _, err := os.Stat(file); !errors.Is(err, os.ErrNotExist) {
		t.Fatalf("file not removed")
	}
	if _, err := os.Stat(file + ".aria2"); !errors.Is(err, os.ErrNotExist) {
		t.Fatalf("control file not removed")
	}
}

func TestAdapterEmitsFilesMeta(t *testing.T) {
	dl := &data.Download{ID: 42, Source: "http://example.com/pack", TargetPath: "/tmp"}
	call := 0
	rt := roundTripFunc(func(r *http.Request) (*http.Response, error) {
		call++
		b, _ := io.ReadAll(r.Body)
		var req rpcReq
		if err := json.Unmarshal(b, &req); err != nil {
			t.Fatalf("decode: %v", err)
		}
		switch call {
		case 1:
			if req.Method != "aria2.addUri" {
				t.Fatalf("call1 method=%s", req.Method)
			}
			rb, _ := json.Marshal(rpcResp{Jsonrpc: "2.0", ID: "torrus", Result: json.RawMessage(`"gidxyz"`)})
			return &http.Response{StatusCode: 200, Body: io.NopCloser(bytes.NewReader(rb)), Header: make(http.Header)}, nil
		case 2:
			if req.Method != "aria2.tellStatus" {
				t.Fatalf("call2 method=%s", req.Method)
			}
			// fetchName: return files and bittorrent name
			result := map[string]any{
				"bittorrent": map[string]any{"info": map[string]any{"name": "Show.S01"}},
				"files": []map[string]any{
					{"path": "/downloads/Show.S01/ep1.mkv", "length": "1000", "completedLength": "500"},
					{"path": "/downloads/Show.S01/ep2.mkv", "length": "2000", "completedLength": "0"},
				},
			}
			rb, _ := json.Marshal(rpcResp{Jsonrpc: "2.0", ID: "torrus", Result: must(json.Marshal(result))})
			return &http.Response{StatusCode: 200, Body: io.NopCloser(bytes.NewReader(rb)), Header: make(http.Header)}, nil
		case 3:
			if req.Method != "aria2.getFiles" {
				t.Fatalf("call3 method=%s", req.Method)
			}
			// getFiles: return files list
			result := []map[string]any{
				{"path": "/downloads/Show.S01/ep1.mkv", "length": "1000", "completedLength": "500"},
				{"path": "/downloads/Show.S01/ep2.mkv", "length": "2000", "completedLength": "0"},
			}
			rb, _ := json.Marshal(rpcResp{Jsonrpc: "2.0", ID: "torrus", Result: must(json.Marshal(result))})
			return &http.Response{StatusCode: 200, Body: io.NopCloser(bytes.NewReader(rb)), Header: make(http.Header)}, nil
		default:
			t.Fatalf("unexpected extra call %d", call)
			return nil, nil
		}
	})
	a, events := newTestAdapterWithEvents(t, "secret", rt)
	gid, err := a.Start(context.Background(), dl)
	if err != nil {
		t.Fatalf("start: %v", err)
	}
	if gid != "gidxyz" {
		t.Fatalf("gid: %s", gid)
	}
	// Expect Start then Meta with Files
	<-events // Start
	ev := <-events
	if ev.Type != downloader.EventMeta || ev.Meta == nil || ev.Meta.Files == nil {
		t.Fatalf("expected meta with files, got %#v", ev)
	}
	files := *ev.Meta.Files
	if len(files) != 2 {
		t.Fatalf("files len=%d", len(files))
	}
	if files[0].Path != "ep1.mkv" || files[0].Length != 1000 || files[0].Completed != 500 {
		t.Fatalf("file0 mismatch: %#v", files[0])
	}
	if files[1].Path != "ep2.mkv" || files[1].Length != 2000 || files[1].Completed != 0 {
		t.Fatalf("file1 mismatch: %#v", files[1])
	}
}

func TestAdapterFiltersDotFiles(t *testing.T) {
	dl := &data.Download{ID: 7, Source: "http://example.com/onefile", TargetPath: "/tmp"}
	call := 0
	rt := roundTripFunc(func(r *http.Request) (*http.Response, error) {
		call++
		b, _ := io.ReadAll(r.Body)
		var req rpcReq
		if err := json.Unmarshal(b, &req); err != nil {
			t.Fatalf("decode: %v", err)
		}
		switch call {
		case 1:
			if req.Method != "aria2.addUri" {
				t.Fatalf("call1 method=%s", req.Method)
			}
			rb, _ := json.Marshal(rpcResp{Jsonrpc: "2.0", ID: "torrus", Result: json.RawMessage(`"giddot"`)})
			return &http.Response{StatusCode: 200, Body: io.NopCloser(bytes.NewReader(rb)), Header: make(http.Header)}, nil
		case 2:
			if req.Method != "aria2.tellStatus" {
				t.Fatalf("call2 method=%s", req.Method)
			}
			// Return a placeholder path "." and a real file; placeholder should be filtered
			result := map[string]any{
				"files": []map[string]any{
					{"path": "/downloads/.", "length": "0", "completedLength": "0"},
					{"path": "/downloads/real.mkv", "length": "1234", "completedLength": "1000"},
				},
			}
			rb, _ := json.Marshal(rpcResp{Jsonrpc: "2.0", ID: "torrus", Result: must(json.Marshal(result))})
			return &http.Response{StatusCode: 200, Body: io.NopCloser(bytes.NewReader(rb)), Header: make(http.Header)}, nil
		case 3:
			if req.Method != "aria2.getFiles" {
				t.Fatalf("call3 method=%s", req.Method)
			}
			// getFiles during Start: repeat the same list
			result := []map[string]any{
				{"path": "/downloads/.", "length": "0", "completedLength": "0"},
				{"path": "/downloads/real.mkv", "length": "1234", "completedLength": "1000"},
			}
			rb, _ := json.Marshal(rpcResp{Jsonrpc: "2.0", ID: "torrus", Result: must(json.Marshal(result))})
			return &http.Response{StatusCode: 200, Body: io.NopCloser(bytes.NewReader(rb)), Header: make(http.Header)}, nil
		default:
			t.Fatalf("unexpected extra call %d", call)
			return nil, nil
		}
	})
	a, events := newTestAdapterWithEvents(t, "secret", rt)
	gid, err := a.Start(context.Background(), dl)
	if err != nil {
		t.Fatalf("start: %v", err)
	}
	if gid != "giddot" {
		t.Fatalf("gid: %s", gid)
	}
	<-events // Start
	ev := <-events
	if ev.Type != downloader.EventMeta || ev.Meta == nil || ev.Meta.Files == nil {
		t.Fatalf("expected meta with files, got %#v", ev)
	}
	files := *ev.Meta.Files
	if len(files) != 1 {
		t.Fatalf("expected 1 file after filtering, got %d", len(files))
	}
	if files[0].Path != "real.mkv" || files[0].Length != 1234 || files[0].Completed != 1000 {
		t.Fatalf("unexpected file: %#v", files[0])
	}
}

func TestAdapterStartMagnetFollowedBySwap(t *testing.T) {
	dl := &data.Download{ID: 11, Source: "magnet:?xt=urn:btih:abc&dn=My.Torrent", TargetPath: "/tmp"}
	call := 0
	rt := roundTripFunc(func(r *http.Request) (*http.Response, error) {
		call++
		b, _ := io.ReadAll(r.Body)
		var req rpcReq
		if err := json.Unmarshal(b, &req); err != nil {
			t.Fatalf("decode: %v", err)
		}
		switch call {
		case 1:
			if req.Method != "aria2.addUri" {
				t.Fatalf("call1 method=%s", req.Method)
			}
			rb, _ := json.Marshal(rpcResp{Jsonrpc: "2.0", ID: "torrus", Result: json.RawMessage(`"meta123"`)})
			return &http.Response{StatusCode: 200, Body: io.NopCloser(bytes.NewReader(rb)), Header: make(http.Header)}, nil
		case 2:
			if req.Method != "aria2.tellStatus" {
				t.Fatalf("call2 method=%s", req.Method)
			}
			// tellStatus shows followedBy real gid and bittorrent name
			result := map[string]any{
				"followedBy": []string{"real456"},
				"bittorrent": map[string]any{"info": map[string]any{"name": "BT.Name"}},
			}
			rb, _ := json.Marshal(rpcResp{Jsonrpc: "2.0", ID: "torrus", Result: must(json.Marshal(result))})
			return &http.Response{StatusCode: 200, Body: io.NopCloser(bytes.NewReader(rb)), Header: make(http.Header)}, nil
		case 3:
			if req.Method != "aria2.getFiles" {
				t.Fatalf("call3 method=%s", req.Method)
			}
			// getFiles for real gid
			result := []map[string]any{{"path": "/downloads/BT.Name/file1", "length": "10", "completedLength": "2"}}
			rb, _ := json.Marshal(rpcResp{Jsonrpc: "2.0", ID: "torrus", Result: must(json.Marshal(result))})
			return &http.Response{StatusCode: 200, Body: io.NopCloser(bytes.NewReader(rb)), Header: make(http.Header)}, nil
		default:
			t.Fatalf("unexpected extra call %d", call)
			return nil, nil
		}
	})
	a, events := newTestAdapterWithEvents(t, "secret", rt)
	gid, err := a.Start(context.Background(), dl)
	if err != nil {
		t.Fatalf("start: %v", err)
	}
	if gid != "real456" {
		t.Fatalf("expected real gid, got %s", gid)
	}
	// Start then Meta
	<-events
	ev := <-events
	if ev.Type != downloader.EventMeta || ev.Meta == nil || ev.Meta.Name == nil || *ev.Meta.Name != "BT.Name" {
		t.Fatalf("unexpected meta: %#v", ev)
	}
}

func TestAdapterResumeFollowedBySwap(t *testing.T) {
	dl := &data.Download{ID: 21, Source: "magnet:?xt=urn:btih:abc&dn=Z.Name", GID: "metaG"}
	call := 0
	rt := roundTripFunc(func(r *http.Request) (*http.Response, error) {
		call++
		b, _ := io.ReadAll(r.Body)
		var req rpcReq
		if err := json.Unmarshal(b, &req); err != nil {
			t.Fatalf("decode: %v", err)
		}
		switch call {
		case 1:
			if req.Method != "aria2.unpause" {
				t.Fatalf("call1 method=%s", req.Method)
			}
			rb, _ := json.Marshal(rpcResp{Jsonrpc: "2.0", ID: "torrus", Result: json.RawMessage(`"ok"`)})
			return &http.Response{StatusCode: 200, Body: io.NopCloser(bytes.NewReader(rb)), Header: make(http.Header)}, nil
		case 2:
			if req.Method != "aria2.tellStatus" {
				t.Fatalf("call2 method=%s", req.Method)
			}
			result := map[string]any{
				"followedBy": []string{"realG"},
				"files":      []map[string]any{{"path": "/tmp/x"}},
			}
			rb, _ := json.Marshal(rpcResp{Jsonrpc: "2.0", ID: "torrus", Result: must(json.Marshal(result))})
			return &http.Response{StatusCode: 200, Body: io.NopCloser(bytes.NewReader(rb)), Header: make(http.Header)}, nil
		case 3:
			if req.Method != "aria2.getFiles" {
				t.Fatalf("call3 method=%s", req.Method)
			}
			result := []map[string]any{{"path": "/downloads/real/file.mkv", "length": "5", "completedLength": "1"}}
			rb, _ := json.Marshal(rpcResp{Jsonrpc: "2.0", ID: "torrus", Result: must(json.Marshal(result))})
			return &http.Response{StatusCode: 200, Body: io.NopCloser(bytes.NewReader(rb)), Header: make(http.Header)}, nil
		default:
			t.Fatalf("unexpected call %d", call)
			return nil, nil
		}
	})
	a, events := newTestAdapterWithEvents(t, "secret", rt)
	if err := a.Resume(context.Background(), dl); err != nil {
		t.Fatalf("resume: %v", err)
	}
	// Expect GIDUpdate then Meta
	ev := <-events
	if ev.Type != downloader.EventGIDUpdate || ev.NewGID != "realG" {
		t.Fatalf("expected gid update, got %#v", ev)
	}
	ev = <-events
	if ev.Type != downloader.EventMeta || ev.Meta == nil || ev.Meta.Files == nil {
		t.Fatalf("expected meta, got %#v", ev)
	}
}

func TestAdapterPauseCancel(t *testing.T) {
	methods := []struct {
		name      string
		rpcMethod string
		call      func(context.Context, *Adapter, *data.Download) error
	}{
		{"Pause", "aria2.pause", func(ctx context.Context, a *Adapter, d *data.Download) error { return a.Pause(ctx, d) }},
		{"Resume", "aria2.unpause", func(ctx context.Context, a *Adapter, d *data.Download) error { return a.Resume(ctx, d) }},
		{"Cancel", "aria2.remove", func(ctx context.Context, a *Adapter, d *data.Download) error { return a.Cancel(ctx, d) }},
	}

	for _, m := range methods {
		t.Run(m.name+" success", func(t *testing.T) {
			dl := &data.Download{GID: "gid-1"}
			first := true
			rt := roundTripFunc(func(r *http.Request) (*http.Response, error) {
				b, _ := io.ReadAll(r.Body)
				var req rpcReq
				err := json.Unmarshal(b, &req)
				if err != nil {
					t.Fatalf("decode request: %v", err)
				}
				if first {
					first = false
					if req.Method != m.rpcMethod {
						t.Fatalf("method = %s", req.Method)
					}
				} else {
					// For Resume, subsequent tellStatus and getFiles are expected; others should not hit here
					if m.name != "Resume" || (req.Method != "aria2.tellStatus" && req.Method != "aria2.getFiles") {
						t.Fatalf("unexpected extra call: %s", req.Method)
					}
				}
				if req.ID != "torrus" {
					t.Fatalf("id = %s", req.ID)
				}
				// Return success for first call; for tellStatus provide empty result
				if req.Method == m.rpcMethod {
					if len(req.Params) != 2 {
						t.Fatalf("params len = %d", len(req.Params))
					}
					if tok, _ := req.Params[0].(string); tok != "token:secret" {
						t.Fatalf("token param = %v", req.Params[0])
					}
					if gid, _ := req.Params[1].(string); gid != dl.GID {
						t.Fatalf("gid param = %v", req.Params[1])
					}
					resp := rpcResp{Jsonrpc: "2.0", ID: "torrus", Result: json.RawMessage(`"ok"`)}
					rb, _ := json.Marshal(resp)
					return &http.Response{StatusCode: 200, Body: io.NopCloser(bytes.NewReader(rb)), Header: make(http.Header)}, nil
				}
				// tellStatus/getFiles response (empty)
				var result json.RawMessage
				if req.Method == "aria2.tellStatus" {
					result = json.RawMessage(`{}`)
				} else {
					result = must(json.Marshal([]any{}))
				}
				rb, _ := json.Marshal(rpcResp{Jsonrpc: "2.0", ID: "torrus", Result: result})
				return &http.Response{StatusCode: 200, Body: io.NopCloser(bytes.NewReader(rb)), Header: make(http.Header)}, nil
			})
			a := newTestAdapter(t, "secret", rt)
			err := m.call(context.Background(), a, dl)
			if err != nil {
				t.Fatalf("unexpected error: %v", err)
			}
		})

		t.Run(m.name+" error", func(t *testing.T) {
			dl := &data.Download{GID: "gid-1"}
			rt := roundTripFunc(func(r *http.Request) (*http.Response, error) {
				resp := rpcResp{Jsonrpc: "2.0", ID: "torrus", Error: &rpcError{Code: 2, Message: "fail"}}
				rb, _ := json.Marshal(resp)
				return &http.Response{StatusCode: 200, Body: io.NopCloser(bytes.NewReader(rb)), Header: make(http.Header)}, nil
			})
			a := newTestAdapter(t, "", rt)
			err := m.call(context.Background(), a, dl)
			if err == nil {
				t.Fatalf("expected error")
			}
		})
	}
}

func TestAdapterStartConflictMapsErrConflict(t *testing.T) {
	dl := &data.Download{ID: 71, Source: "http://example.com/file.bin", TargetPath: "/tmp"}
	rt := roundTripFunc(func(r *http.Request) (*http.Response, error) {
		// addUri returns an RPC error that simulates a file-exists failure
		rb, _ := json.Marshal(rpcResp{Jsonrpc: "2.0", ID: "torrus", Error: &rpcError{Code: 1, Message: "File already exists"}})
		return &http.Response{StatusCode: 200, Body: io.NopCloser(bytes.NewReader(rb)), Header: make(http.Header)}, nil
	})
	a := newTestAdapter(t, "", rt)
	gid, err := a.Start(context.Background(), dl)
	if gid != "" {
		t.Fatalf("expected empty gid, got %q", gid)
	}
	if !errors.Is(err, data.ErrConflict) {
		t.Fatalf("expected ErrConflict, got %v", err)
	}
}

func TestAdapterResumeConflictMapsErrConflict(t *testing.T) {
	dl := &data.Download{ID: 72, GID: "gid-72"}
	rt := roundTripFunc(func(r *http.Request) (*http.Response, error) {
		// unpause returns conflict
		rb, _ := json.Marshal(rpcResp{Jsonrpc: "2.0", ID: "torrus", Error: &rpcError{Code: 1, Message: "File exists"}})
		return &http.Response{StatusCode: 200, Body: io.NopCloser(bytes.NewReader(rb)), Header: make(http.Header)}, nil
	})
	a := newTestAdapter(t, "", rt)
	err := a.Resume(context.Background(), dl)
	if !errors.Is(err, data.ErrConflict) {
		t.Fatalf("expected ErrConflict, got %v", err)
	}
}

<<<<<<< HEAD
func TestAdapterCancelNotFoundMapsErrNotFound(t *testing.T) {
	dl := &data.Download{GID: "gid-missing"}
	rt := roundTripFunc(func(r *http.Request) (*http.Response, error) {
		rb, _ := json.Marshal(rpcResp{Jsonrpc: "2.0", ID: "torrus", Error: &rpcError{Code: 1, Message: "GID not found"}})
		return &http.Response{StatusCode: 200, Body: io.NopCloser(bytes.NewReader(rb)), Header: make(http.Header)}, nil
	})
	a := newTestAdapter(t, "", rt)
	err := a.Cancel(context.Background(), dl)
	if !errors.Is(err, downloader.ErrNotFound) {
		t.Fatalf("expected ErrNotFound, got %v", err)
	}
}

=======
>>>>>>> a574e8d7
func TestAdapterHandleNotification(t *testing.T) {
	events := make(chan downloader.Event, 2)
	rep := downloader.NewChanReporter(events)
	a := &Adapter{rep: rep, gidToID: map[string]int{"g1": 1, "g2": 2}, activeGIDs: map[string]struct{}{}, lastProg: map[string]downloader.Progress{}}

	// Complete event
	a.handleNotification(context.Background(), aria2.Notification{Method: "aria2.onDownloadComplete", Params: []aria2.NotificationEvent{{GID: "g1"}}})
	ev := <-events
	if ev.Type != downloader.EventComplete || ev.ID != 1 || ev.GID != "g1" {
		t.Fatalf("unexpected event %#v", ev)
	}
	if _, ok := a.gidToID["g1"]; ok {
		t.Fatalf("gid not removed after complete")
	}

	// Error event
	a.handleNotification(context.Background(), aria2.Notification{Method: "aria2.onDownloadError", Params: []aria2.NotificationEvent{{GID: "g2"}}})
	ev = <-events
	if ev.Type != downloader.EventFailed || ev.ID != 2 || ev.GID != "g2" {
		t.Fatalf("unexpected event %#v", ev)
	}
}

func TestAdapterMetadataCompleteTriggersFollowedBySwap(t *testing.T) {
	// Start with a magnet where immediate followedBy is empty; later a completion
	// notification for the metadata gid should cause a swap to the real gid.
	dl := &data.Download{ID: 33, Source: "magnet:?xt=urn:btih:xyz&dn=Title", TargetPath: "/tmp"}
	call := 0
	rt := roundTripFunc(func(r *http.Request) (*http.Response, error) {
		call++
		b, _ := io.ReadAll(r.Body)
		var req rpcReq
		if err := json.Unmarshal(b, &req); err != nil {
			t.Fatalf("decode: %v", err)
		}
		switch call {
		case 1:
			if req.Method != "aria2.addUri" {
				t.Fatalf("call1 method=%s", req.Method)
			}
			rb, _ := json.Marshal(rpcResp{Jsonrpc: "2.0", ID: "torrus", Result: json.RawMessage(`"metaG"`)})
			return &http.Response{StatusCode: 200, Body: io.NopCloser(bytes.NewReader(rb)), Header: make(http.Header)}, nil
		case 2:
			if req.Method != "aria2.tellStatus" {
				t.Fatalf("call2 method=%s", req.Method)
			}
			// No followedBy yet
			result := map[string]any{}
			rb, _ := json.Marshal(rpcResp{Jsonrpc: "2.0", ID: "torrus", Result: must(json.Marshal(result))})
			return &http.Response{StatusCode: 200, Body: io.NopCloser(bytes.NewReader(rb)), Header: make(http.Header)}, nil
		case 3:
			if req.Method != "aria2.getFiles" {
				t.Fatalf("call3 method=%s", req.Method)
			}
			// No files yet
			result := []map[string]any{}
			rb, _ := json.Marshal(rpcResp{Jsonrpc: "2.0", ID: "torrus", Result: must(json.Marshal(result))})
			return &http.Response{StatusCode: 200, Body: io.NopCloser(bytes.NewReader(rb)), Header: make(http.Header)}, nil
		case 4:
			// handleNotification will call tellStatus on meta gid to look for followedBy
			if req.Method != "aria2.tellStatus" {
				t.Fatalf("call4 method=%s", req.Method)
			}
			result := map[string]any{
				"followedBy": []string{"realG"},
				"bittorrent": map[string]any{"info": map[string]any{"name": "Real.Title"}},
			}
			rb, _ := json.Marshal(rpcResp{Jsonrpc: "2.0", ID: "torrus", Result: must(json.Marshal(result))})
			return &http.Response{StatusCode: 200, Body: io.NopCloser(bytes.NewReader(rb)), Header: make(http.Header)}, nil
		case 5:
			if req.Method != "aria2.getFiles" {
				t.Fatalf("call5 method=%s", req.Method)
			}
			result := []map[string]any{{"path": "/downloads/Real.Title/file1", "length": "10", "completedLength": "2"}}
			rb, _ := json.Marshal(rpcResp{Jsonrpc: "2.0", ID: "torrus", Result: must(json.Marshal(result))})
			return &http.Response{StatusCode: 200, Body: io.NopCloser(bytes.NewReader(rb)), Header: make(http.Header)}, nil
		default:
			t.Fatalf("unexpected call %d", call)
			return nil, nil
		}
	})
	a, events := newTestAdapterWithEvents(t, "secret", rt)
	gid, err := a.Start(context.Background(), dl)
	if err != nil {
		t.Fatalf("start: %v", err)
	}
	if gid != "metaG" {
		t.Fatalf("expected initial gid metaG, got %s", gid)
	}
	// Drain initial events (Start + optional Meta)
	<-events
	select {
	case <-events:
	default:
	}
	// Now deliver metadata completion notification; adapter should swap GID
	a.handleNotification(context.Background(), aria2.Notification{Method: "aria2.onDownloadComplete", Params: []aria2.NotificationEvent{{GID: "metaG"}}})
	// Expect GIDUpdate then Meta for real gid
	ev := <-events
	if ev.Type != downloader.EventGIDUpdate || ev.NewGID != "realG" {
		t.Fatalf("expected gid update to realG, got %#v", ev)
	}
	ev = <-events
	if ev.Type != downloader.EventMeta || ev.Meta == nil || ev.Meta.Name == nil || *ev.Meta.Name != "Real.Title" {
		t.Fatalf("expected meta with name Real.Title, got %#v", ev)
	}
}<|MERGE_RESOLUTION|>--- conflicted
+++ resolved
@@ -7,11 +7,8 @@
 	"errors"
 	"io"
 	"net/http"
-<<<<<<< HEAD
-=======
 	"os"
 	"path/filepath"
->>>>>>> a574e8d7
 	"testing"
 
 	"github.com/tinoosan/torrus/internal/aria2"
@@ -627,7 +624,7 @@
 	}
 }
 
-<<<<<<< HEAD
+
 func TestAdapterCancelNotFoundMapsErrNotFound(t *testing.T) {
 	dl := &data.Download{GID: "gid-missing"}
 	rt := roundTripFunc(func(r *http.Request) (*http.Response, error) {
@@ -641,8 +638,6 @@
 	}
 }
 
-=======
->>>>>>> a574e8d7
 func TestAdapterHandleNotification(t *testing.T) {
 	events := make(chan downloader.Event, 2)
 	rep := downloader.NewChanReporter(events)
