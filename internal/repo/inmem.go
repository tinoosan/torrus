--- conflicted
+++ resolved
@@ -52,7 +52,6 @@
 	return d.Clone(), nil
 }
 
-<<<<<<< HEAD
 // Update applies the mutate function to the download with the given ID and
 // returns a deep clone of the updated entity. mutate is executed while holding
 // the repo lock to ensure atomicity.
@@ -72,55 +71,7 @@
 	}
 
 	return dl.Clone(), nil
-=======
-// Update applies modifications specified in UpdateFields to the download with
-// the given ID. Nil fields in uf leave the corresponding values unchanged. The
-// returned download is a deep clone of the stored entity.
-func (r *InMemoryDownloadRepo) Update(ctx context.Context, id int, uf UpdateFields) (*data.Download, error) {
-	r.mu.Lock()
-	defer r.mu.Unlock()
 
-	dl, err := r.findByID(id)
-	if err != nil {
-		return nil, err
-	}
-
-	if uf.DesiredStatus != nil {
-		dl.DesiredStatus = *uf.DesiredStatus
-	}
-	if uf.Status != nil {
-		dl.Status = *uf.Status
-	}
-	if uf.GID != nil {
-		dl.GID = *uf.GID
-	}
-
-	return dl.Clone(), nil
-}
-
-// UpdateDesiredStatus sets the desired status for a download.
-func (r *InMemoryDownloadRepo) UpdateDesiredStatus(ctx context.Context, id int, status data.DownloadStatus) (*data.Download, error) {
-	return r.Update(ctx, id, UpdateFields{DesiredStatus: &status})
-}
-
-// SetStatus updates the current status of a download.
-func (r *InMemoryDownloadRepo) SetStatus(ctx context.Context, id int, status data.DownloadStatus) error {
-	_, err := r.Update(ctx, id, UpdateFields{Status: &status})
-	return err
-}
-
-// SetGID associates a downloader GID with the download.
-func (r *InMemoryDownloadRepo) SetGID(ctx context.Context, id int, gid string) error {
-	_, err := r.Update(ctx, id, UpdateFields{GID: &gid})
-	return err
-}
-
-// ClearGID removes any downloader GID from the download.
-func (r *InMemoryDownloadRepo) ClearGID(ctx context.Context, id int) error {
-	empty := ""
-	_, err := r.Update(ctx, id, UpdateFields{GID: &empty})
-	return err
->>>>>>> 9789afab
 }
 
 func (r *InMemoryDownloadRepo) findByID(id int) (*data.Download, error) {
