--- conflicted
+++ resolved
@@ -29,15 +29,5 @@
 // DownloadWriter defines write operations for downloads.
 type DownloadWriter interface {
 	Add(ctx context.Context, download *data.Download) (*data.Download, error)
-<<<<<<< HEAD
 	Update(ctx context.Context, id int, mutate func(*data.Download) error) (*data.Download, error)
-=======
-	Update(ctx context.Context, id int, uf UpdateFields) (*data.Download, error)
-
-	// TEMP: legacy methods kept for migration (will be removed in PR2)
-	UpdateDesiredStatus(ctx context.Context, id int, status data.DownloadStatus) (*data.Download, error)
-	SetStatus(ctx context.Context, id int, status data.DownloadStatus) error
-	SetGID(ctx context.Context, id int, gid string) error
-	ClearGID(ctx context.Context, id int) error
->>>>>>> 9789afab
 }