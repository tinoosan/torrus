--- conflicted
+++ resolved
@@ -128,11 +128,7 @@
 		dec := json.NewDecoder(r.Body)
 		dec.DisallowUnknownFields()
 		if err := dec.Decode(dl); err != nil {
-<<<<<<< HEAD
-			http.Error(w, err.Error(), http.StatusBadRequest)
-=======
 			http.Error(w, "invalid JSON: "+err.Error(), http.StatusBadRequest)
->>>>>>> bb2c34f6
 			return
 		}
 
